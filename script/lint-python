#!/usr/bin/env python

from __future__ import print_function

import argparse
import collections
import os
import re
import sys

sys.path.append(os.path.dirname(__file__))
from helpers import get_output, git_ls_files, filter_changed

curfile = None


def print_error(file, lineno, msg):
    global curfile

    if curfile != file:
        print()
        print("\033[0;32m************* File \033[1;32m{}\033[0m".format(file))
        curfile = file

    print(u'{}:{} - {}'.format(file, lineno, msg))


def main():
    parser = argparse.ArgumentParser()
    parser.add_argument('files', nargs='*', default=[],
                        help='files to be processed (regex on path)')
    parser.add_argument('-c', '--changed', action='store_true',
                        help='Only run on changed files')
    args = parser.parse_args()

    files = []
    for path in git_ls_files():
        filetypes = ('.py',)
        ext = os.path.splitext(path)[1]
        if ext in filetypes and path.startswith('esphome'):
            path = os.path.relpath(path, os.getcwd())
            files.append(path)
    # Match against re
    file_name_re = re.compile('|'.join(args.files))
    files = [p for p in files if file_name_re.search(p)]

    if args.changed:
        files = filter_changed(files)

    files.sort()
    if not files:
        sys.exit(0)

    errors = 0
    cmd = ['flake8'] + files
    print("Running flake8...")
    log = get_output(*cmd)
    for line in log.splitlines():
        line = line.split(':', 4)
        if len(line) < 4:
            continue
        file_ = line[0]
        linno = line[1]
        msg = (u':'.join(line[3:])).strip()
        print_error(file_, linno, msg)
        errors += 1

    cmd = ['pylint', '-f', 'parseable', '--persistent=n'] + files
    print("Running pylint...")
    log = get_output(*cmd)
    for line in log.splitlines():
        line = line.split(':', 3)
        if len(line) < 3:
            continue
        file_ = line[0]
        linno = line[1]
<<<<<<< HEAD
        msg = (u':'.join(line[3:])).strip()
=======
        msg = (u':'.join(line[2:])).strip()
>>>>>>> 823ae7d1
        print_error(file_, linno, msg)
        errors += 1

    sys.exit(errors)


if __name__ == '__main__':
    main()<|MERGE_RESOLUTION|>--- conflicted
+++ resolved
@@ -74,11 +74,7 @@
             continue
         file_ = line[0]
         linno = line[1]
-<<<<<<< HEAD
-        msg = (u':'.join(line[3:])).strip()
-=======
         msg = (u':'.join(line[2:])).strip()
->>>>>>> 823ae7d1
         print_error(file_, linno, msg)
         errors += 1
 
