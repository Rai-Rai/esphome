--- conflicted
+++ resolved
@@ -2,11 +2,6 @@
 import esphome.config_validation as cv
 from esphome import pins
 from esphome.components import sensor
-<<<<<<< HEAD
-from esphome.const import CONF_CHANGE_MODE_EVERY, CONF_INITIAL_MODE, CONF_CURRENT, \
-    CONF_CURRENT_RESISTOR, CONF_ID, CONF_POWER, CONF_ENERGY, CONF_SEL_PIN, CONF_VOLTAGE, \
-    CONF_VOLTAGE_DIVIDER, ICON_FLASH, UNIT_VOLT, UNIT_AMPERE, UNIT_WATT, UNIT_WATT_HOURS
-=======
 from esphome.const import (
     CONF_CHANGE_MODE_EVERY,
     CONF_INITIAL_MODE,
@@ -28,7 +23,6 @@
     UNIT_WATT,
     UNIT_WATT_HOURS,
 )
->>>>>>> fb6c5ebe
 
 AUTO_LOAD = ["pulse_counter"]
 
@@ -40,28 +34,6 @@
     CONF_VOLTAGE: HLW8012InitialMode.HLW8012_INITIAL_MODE_VOLTAGE,
 }
 
-<<<<<<< HEAD
-CONF_CF1_PIN = 'cf1_pin'
-CONF_CF_PIN = 'cf_pin'
-CONFIG_SCHEMA = cv.Schema({
-    cv.GenerateID(): cv.declare_id(HLW8012Component),
-    cv.Required(CONF_SEL_PIN): pins.gpio_output_pin_schema,
-    cv.Required(CONF_CF_PIN): cv.All(pins.internal_gpio_input_pullup_pin_schema,
-                                     pins.validate_has_interrupt),
-    cv.Required(CONF_CF1_PIN): cv.All(pins.internal_gpio_input_pullup_pin_schema,
-                                      pins.validate_has_interrupt),
-
-    cv.Optional(CONF_VOLTAGE): sensor.sensor_schema(UNIT_VOLT, ICON_FLASH, 1),
-    cv.Optional(CONF_CURRENT): sensor.sensor_schema(UNIT_AMPERE, ICON_FLASH, 2),
-    cv.Optional(CONF_POWER): sensor.sensor_schema(UNIT_WATT, ICON_FLASH, 1),
-    cv.Optional(CONF_ENERGY): sensor.sensor_schema(UNIT_WATT_HOURS, ICON_FLASH, 1),
-
-    cv.Optional(CONF_CURRENT_RESISTOR, default=0.001): cv.resistance,
-    cv.Optional(CONF_VOLTAGE_DIVIDER, default=2351): cv.positive_float,
-    cv.Optional(CONF_CHANGE_MODE_EVERY, default=8): cv.All(cv.uint32_t, cv.Range(min=1)),
-    cv.Optional(CONF_INITIAL_MODE, default=CONF_VOLTAGE): cv.one_of(*INITIAL_MODES, lower=True),
-}).extend(cv.polling_component_schema('60s'))
-=======
 CONF_CF1_PIN = "cf1_pin"
 CONF_CF_PIN = "cf_pin"
 CONFIG_SCHEMA = cv.Schema(
@@ -96,7 +68,6 @@
         ),
     }
 ).extend(cv.polling_component_schema("60s"))
->>>>>>> fb6c5ebe
 
 
 def to_code(config):
