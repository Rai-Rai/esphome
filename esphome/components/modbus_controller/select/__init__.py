import esphome.codegen as cg
import esphome.config_validation as cv
from esphome.components import select
from esphome.const import CONF_ADDRESS, CONF_ID, CONF_LAMBDA, CONF_OPTIMISTIC
<<<<<<< HEAD
from esphome.jsonschema import jschema_composite
=======
>>>>>>> 8be704e5

from .. import (
    SENSOR_VALUE_TYPE,
    TYPE_REGISTER_MAP,
    ModbusController,
    SensorItem,
    modbus_controller_ns,
)
from ..const import (
    CONF_FORCE_NEW_RANGE,
    CONF_MODBUS_CONTROLLER_ID,
    CONF_REGISTER_COUNT,
    CONF_SKIP_UPDATES,
    CONF_USE_WRITE_MULTIPLE,
    CONF_VALUE_TYPE,
    CONF_WRITE_LAMBDA,
)

DEPENDENCIES = ["modbus_controller"]
CODEOWNERS = ["@martgras", "@stegm"]
CONF_OPTIONSMAP = "optionsmap"

ModbusSelect = modbus_controller_ns.class_(
    "ModbusSelect", cg.Component, select.Select, SensorItem
)


def ensure_option_map():
    def validator(value):
        cv.check_not_templatable(value)
        option = cv.All(cv.string_strict)
        mapping = cv.All(cv.int_range(-(2**63), 2**63 - 1))
        options_map_schema = cv.Schema({option: mapping})
        value = options_map_schema(value)

        all_values = list(value.values())
        unique_values = set(value.values())
        if len(all_values) != len(unique_values):
            raise cv.Invalid("Mapping values must be unique.")

        return value

    return validator


def register_count_value_type_min(value):
    reg_count = value.get(CONF_REGISTER_COUNT)
    if reg_count is not None:
        value_type = value[CONF_VALUE_TYPE]
        min_register_count = TYPE_REGISTER_MAP[value_type]
        if min_register_count > reg_count:
            raise cv.Invalid(
                f"Value type {value_type} needs at least {min_register_count} registers"
            )
    return value


INTEGER_SENSOR_VALUE_TYPE = {
    key: value for key, value in SENSOR_VALUE_TYPE.items() if not key.startswith("FP")
}

CONFIG_SCHEMA = cv.All(
    select.SELECT_SCHEMA.extend(cv.COMPONENT_SCHEMA).extend(
        {
            cv.GenerateID(): cv.declare_id(ModbusSelect),
            cv.GenerateID(CONF_MODBUS_CONTROLLER_ID): cv.use_id(ModbusController),
            cv.Required(CONF_ADDRESS): cv.positive_int,
            cv.Optional(CONF_VALUE_TYPE, default="U_WORD"): cv.enum(
                INTEGER_SENSOR_VALUE_TYPE
            ),
            cv.Optional(CONF_REGISTER_COUNT): cv.positive_int,
            cv.Optional(CONF_SKIP_UPDATES, default=0): cv.positive_int,
            cv.Optional(CONF_FORCE_NEW_RANGE, default=False): cv.boolean,
            cv.Required(CONF_OPTIONSMAP): ensure_option_map(),
            cv.Optional(CONF_USE_WRITE_MULTIPLE, default=False): cv.boolean,
            cv.Optional(CONF_OPTIMISTIC, default=False): cv.boolean,
            cv.Optional(CONF_LAMBDA): cv.returning_lambda,
            cv.Optional(CONF_WRITE_LAMBDA): cv.returning_lambda,
        },
    ),
    register_count_value_type_min,
)


async def to_code(config):
    value_type = config[CONF_VALUE_TYPE]
    reg_count = config.get(CONF_REGISTER_COUNT)
    if reg_count is None:
        reg_count = TYPE_REGISTER_MAP[value_type]

    options_map = config[CONF_OPTIONSMAP]

    var = cg.new_Pvariable(
        config[CONF_ID],
        value_type,
        config[CONF_ADDRESS],
        reg_count,
        config[CONF_SKIP_UPDATES],
        config[CONF_FORCE_NEW_RANGE],
        list(options_map.values()),
    )

    await cg.register_component(var, config)
    await select.register_select(var, config, options=list(options_map.keys()))

    parent = await cg.get_variable(config[CONF_MODBUS_CONTROLLER_ID])
    cg.add(parent.add_sensor_item(var))
    cg.add(var.set_parent(parent))
    cg.add(var.set_use_write_mutiple(config[CONF_USE_WRITE_MULTIPLE]))
    cg.add(var.set_optimistic(config[CONF_OPTIMISTIC]))

    if CONF_LAMBDA in config:
        template_ = await cg.process_lambda(
            config[CONF_LAMBDA],
            [
                (ModbusSelect.operator("const_ptr"), "item"),
                (cg.int64, "x"),
                (
                    cg.std_vector.template(cg.uint8).operator("const").operator("ref"),
                    "data",
                ),
            ],
            return_type=cg.optional.template(cg.std_string),
        )
        cg.add(var.set_template(template_))

    if CONF_WRITE_LAMBDA in config:
        template_ = await cg.process_lambda(
            config[CONF_WRITE_LAMBDA],
            [
                (ModbusSelect.operator("const_ptr"), "item"),
                (cg.std_string.operator("const").operator("ref"), "x"),
                (cg.int64, "value"),
                (cg.std_vector.template(cg.uint16).operator("ref"), "payload"),
            ],
            return_type=cg.optional.template(cg.int64),
        )
        cg.add(var.set_write_template(template_))<|MERGE_RESOLUTION|>--- conflicted
+++ resolved
@@ -2,10 +2,6 @@
 import esphome.config_validation as cv
 from esphome.components import select
 from esphome.const import CONF_ADDRESS, CONF_ID, CONF_LAMBDA, CONF_OPTIMISTIC
-<<<<<<< HEAD
-from esphome.jsonschema import jschema_composite
-=======
->>>>>>> 8be704e5
 
 from .. import (
     SENSOR_VALUE_TYPE,
