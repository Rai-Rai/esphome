--- conflicted
+++ resolved
@@ -92,12 +92,8 @@
     id: tuya_climate
     switch_datapoint: 1
     target_temperature_datapoint: 3
-<<<<<<< HEAD
-    temperature_multiplier: 0.5
-=======
     current_temperature_multiplier: 0.5
     target_temperature_multiplier: 0.5
->>>>>>> 3c64c9b0
 
 switch:
   - platform: tuya
